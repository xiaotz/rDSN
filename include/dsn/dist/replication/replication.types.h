--- conflicted
+++ resolved
@@ -17,16 +17,6 @@
 # include <dsn/thrift_helper.h>
 # include "replication_types.h" 
 
-<<<<<<< HEAD
-=======
-namespace dsn { namespace replication { 
-    // ---------- global_partition_id -------------
-    inline void marshall(::dsn::binary_writer& writer, const global_partition_id& val)
-    {
-        boost::shared_ptr< ::dsn::binary_writer_transport> transport(new ::dsn::binary_writer_transport(writer));
-        ::apache::thrift::protocol::TBinaryProtocol proto(transport);
-        ::dsn::marshall_rpc_args<global_partition_id>(&proto, val, &global_partition_id::write);
-    }
 
     inline void unmarshall(::dsn::binary_reader& reader, /*out*/ global_partition_id& val)
     {
@@ -682,7 +672,6 @@
 
 } } 
 
->>>>>>> 98d23e18
 
 # else // use rDSN's data encoding/decoding
 
