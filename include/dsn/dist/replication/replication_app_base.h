/*
 * The MIT License (MIT)
 *
 * Copyright (c) 2015 Microsoft Corporation
 * 
 * -=- Robust Distributed System Nucleus (rDSN) -=- 
 *
 * Permission is hereby granted, free of charge, to any person obtaining a copy
 * of this software and associated documentation files (the "Software"), to deal
 * in the Software without restriction, including without limitation the rights
 * to use, copy, modify, merge, publish, distribute, sublicense, and/or sell
 * copies of the Software, and to permit persons to whom the Software is
 * furnished to do so, subject to the following conditions:
 *
 * The above copyright notice and this permission notice shall be included in
 * all copies or substantial portions of the Software.
 *
 * THE SOFTWARE IS PROVIDED "AS IS", WITHOUT WARRANTY OF ANY KIND, EXPRESS OR
 * IMPLIED, INCLUDING BUT NOT LIMITED TO THE WARRANTIES OF MERCHANTABILITY,
 * FITNESS FOR A PARTICULAR PURPOSE AND NONINFRINGEMENT. IN NO EVENT SHALL THE
 * AUTHORS OR COPYRIGHT HOLDERS BE LIABLE FOR ANY CLAIM, DAMAGES OR OTHER
 * LIABILITY, WHETHER IN AN ACTION OF CONTRACT, TORT OR OTHERWISE, ARISING FROM,
 * OUT OF OR IN CONNECTION WITH THE SOFTWARE OR THE USE OR OTHER DEALINGS IN
 * THE SOFTWARE.
 */
#pragma once

//
// replication_app_base is the base class for all app to be replicated using
// this library
// 

# include <dsn/cpp/serverlet.h>
# include <dsn/dist/replication/replication.types.h>
# include <dsn/dist/replication/replication_other_types.h>
# include <dsn/dist/replication/replication.codes.h>

namespace dsn { namespace replication {

using namespace ::dsn::service;

class mutation;
class replication_app_base
{
public:
<<<<<<< HEAD
    template <typename T> static replication_app_base* create(::dsn::replication::replica* replica, ::dsn::configuration_ptr& config)
=======
    template <typename T> static replication_app_base* create(
        ::dsn::replication::replica* replica
        )
>>>>>>> e3e64044
    {
        return new T(replica);
    }
    
public:
    replication_app_base(::dsn::replication::replica* replica);
    virtual ~replication_app_base() {}

    //
    // interfaces to be implemented by app
    // all return values are error code
    //
    virtual int  open(bool create_new) = 0; // singel threaded
    virtual int  close(bool clear_state) = 0; // must be thread-safe

    // update _last_durable_decree internally
    virtual int  flush(bool force) = 0;  // must be thread-safe
    
    // replicatoin framework may emit empty write request to this app 
    // to increase the decree(version)
    virtual void on_empty_write() { _last_committed_decree++; }

    //
    // helper routines to accelerate learning
    // 
    virtual void prepare_learning_request(__out_param ::dsn::blob& learn_req) {};

    // 
    // to learn [start, infinite) from remote replicas
    //
    // note the files in learn_state are copied from dir /replica@remote/data to dir /replica@local/learn
    // so when apply the learned file state, make sure using learn_dir() instead of data_dir() to get the
    // full path of the files.
    //
    virtual int  get_learn_state(::dsn::replication::decree start, const ::dsn::blob& learn_req, __out_param ::dsn::replication::learn_state& state) = 0;  // must be thread-safe
    virtual int  apply_learn_state(::dsn::replication::learn_state& state) = 0;  // must be thread-safe, and last_committed_decree must equal to last_durable_decree after learning

    //
    // queries
    //
    virtual ::dsn::replication::decree last_committed_decree() const { return _last_committed_decree.load(); }
    virtual ::dsn::replication::decree last_durable_decree() const { return _last_durable_decree.load(); }
            
public:
    //
    // utility functions to be used by app
    //   
    const std::string& data_dir() const { return _dir_data; }
    const std::string& learn_dir() const { return _dir_learn; }
    //
    // set physical error (e.g., disk error) so that the app is dropped by replication later
    //
    void set_physical_error(int err) { _physical_error = err; }

protected:
    template<typename T, typename TRequest, typename TResponse> 
    void register_async_rpc_handler(
        dsn_task_code_t code,
        const char* name,
        void (T::*callback)(const TRequest&, rpc_replier<TResponse>&)
        );

    void unregister_rpc_handler(dsn_task_code_t code);
    
private:
    template<typename T, typename TRequest, typename TResponse>
    void internal_rpc_handler(
        binary_reader& reader,
        dsn_message_t response, 
        void (T::*callback)(const TRequest&, rpc_replier<TResponse>&)
        );

private:
    // routines for replica internal usage
    friend class replica;
    error_code write_internal(mutation_ptr& mu);
    void       dispatch_rpc_call(int code, binary_reader& reader, dsn_message_t response);
    
private:
    std::string _dir_data;
    std::string _dir_learn;
    replica*    _replica;
    std::unordered_map<int, std::function<void(binary_reader&, dsn_message_t)> > _handlers;
    int         _physical_error; // physical error (e.g., io error) indicates the app needs to be dropped

protected:
    std::atomic<decree> _last_committed_decree;
    std::atomic<decree> _last_durable_decree;
};

typedef replication_app_base* (*replica_app_factory)(replica*);
extern void register_replica_provider(replica_app_factory f, const char* name);

template<typename T>
inline void register_replica_provider(const char* name)
{
    register_replica_provider(&replication_app_base::template create<T>, name);
}

//------------------ inline implementation ---------------------
template<typename T, typename TRequest, typename TResponse>
inline void replication_app_base::register_async_rpc_handler(
    dsn_task_code_t code,
    const char* name,
    void (T::*callback)(const TRequest&, rpc_replier<TResponse>&)
    )
{
    _handlers[code] = std::bind(
        &replication_app_base::internal_rpc_handler<T, TRequest, TResponse>,
        this,
        std::placeholders::_1,
        std::placeholders::_2,
        callback
        );
}

inline void replication_app_base::unregister_rpc_handler(dsn_task_code_t code)
{
    _handlers.erase(code);
}

template<typename T, typename TRequest, typename TResponse>
inline void replication_app_base::internal_rpc_handler(
    binary_reader& reader, 
    dsn_message_t response, 
    void (T::*callback)(const TRequest&, rpc_replier<TResponse>&))
{
    TRequest req;
    unmarshall(reader, req);

    rpc_replier<TResponse> replier(response);
    (static_cast<T*>(this)->*callback)(req, replier);
}

}} // namespace<|MERGE_RESOLUTION|>--- conflicted
+++ resolved
@@ -43,13 +43,9 @@
 class replication_app_base
 {
 public:
-<<<<<<< HEAD
-    template <typename T> static replication_app_base* create(::dsn::replication::replica* replica, ::dsn::configuration_ptr& config)
-=======
     template <typename T> static replication_app_base* create(
         ::dsn::replication::replica* replica
         )
->>>>>>> e3e64044
     {
         return new T(replica);
     }
@@ -59,36 +55,63 @@
     virtual ~replication_app_base() {}
 
     //
-    // interfaces to be implemented by app
-    // all return values are error code
-    //
-    virtual int  open(bool create_new) = 0; // singel threaded
-    virtual int  close(bool clear_state) = 0; // must be thread-safe
-
-    // update _last_durable_decree internally
-    virtual int  flush(bool force) = 0;  // must be thread-safe
-    
-    // replicatoin framework may emit empty write request to this app 
-    // to increase the decree(version)
+    // Interfaces to be implemented by app, most of them return error code.
+    //
+
+    //
+    // Open the app.
+    // If `create_new' is true, means "create_if_missing = true && error_if_exists = true".
+    // Will be called in a single thread.
+    //
+    // Postconditions:
+    // * last_committed_decree() == last_durable_decree()
+    //
+    virtual int  open(bool create_new) = 0;
+
+    //
+    // Close the app.
+    // If `clear_state' is true, means clear the app state after close it.
+    // Must be thread safe.
+    //
+    virtual int  close(bool clear_state) = 0;
+
+    //
+    // Update last_durable_decree internally.
+    // If `wait' is true, means wait flush dobne.
+    // Must be thread safe.
+    //
+    // Postconditions:
+    // * if `wait' is true, then last_committed_decree() == last_durable_decree()
+    //
+    virtual int  flush(bool wait) = 0;
+    
+    //
+    // The replication framework may emit empty write request to this app to increase the decree.
+    //
     virtual void on_empty_write() { _last_committed_decree++; }
 
     //
-    // helper routines to accelerate learning
+    // Helper routines to accelerate learning.
     // 
-    virtual void prepare_learning_request(__out_param ::dsn::blob& learn_req) {};
+    virtual void prepare_learning_request(__out_param ::dsn::blob& learn_req) {}
 
     // 
-    // to learn [start, infinite) from remote replicas
-    //
-    // note the files in learn_state are copied from dir /replica@remote/data to dir /replica@local/learn
+    // Learn [start, infinite) from remote replicas.
+    // Must be thread safe.
+    //
+    // Note the files in learn_state are copied from dir /replica@remote/data to dir /replica@local/learn,
     // so when apply the learned file state, make sure using learn_dir() instead of data_dir() to get the
     // full path of the files.
     //
-    virtual int  get_learn_state(::dsn::replication::decree start, const ::dsn::blob& learn_req, __out_param ::dsn::replication::learn_state& state) = 0;  // must be thread-safe
-    virtual int  apply_learn_state(::dsn::replication::learn_state& state) = 0;  // must be thread-safe, and last_committed_decree must equal to last_durable_decree after learning
-
-    //
-    // queries
+    // Postconditions:
+    // * after apply_learn_state() done, last_committed_decree() >= last_durable_decree()
+    //
+    virtual int  get_learn_state(::dsn::replication::decree start,
+            const ::dsn::blob& learn_req, __out_param ::dsn::replication::learn_state& state) = 0;
+    virtual int  apply_learn_state(::dsn::replication::learn_state& state) = 0;
+
+    //
+    // Query methods.
     //
     virtual ::dsn::replication::decree last_committed_decree() const { return _last_committed_decree.load(); }
     virtual ::dsn::replication::decree last_durable_decree() const { return _last_durable_decree.load(); }
