/*
 * The MIT License (MIT)
 *
 * Copyright (c) 2015 Microsoft Corporation
 * 
 * -=- Robust Distributed System Nucleus (rDSN) -=- 
 *
 * Permission is hereby granted, free of charge, to any person obtaining a copy
 * of this software and associated documentation files (the "Software"), to deal
 * in the Software without restriction, including without limitation the rights
 * to use, copy, modify, merge, publish, distribute, sublicense, and/or sell
 * copies of the Software, and to permit persons to whom the Software is
 * furnished to do so, subject to the following conditions:
 *
 * The above copyright notice and this permission notice shall be included in
 * all copies or substantial portions of the Software.
 *
 * THE SOFTWARE IS PROVIDED "AS IS", WITHOUT WARRANTY OF ANY KIND, EXPRESS OR
 * IMPLIED, INCLUDING BUT NOT LIMITED TO THE WARRANTIES OF MERCHANTABILITY,
 * FITNESS FOR A PARTICULAR PURPOSE AND NONINFRINGEMENT. IN NO EVENT SHALL THE
 * AUTHORS OR COPYRIGHT HOLDERS BE LIABLE FOR ANY CLAIM, DAMAGES OR OTHER
 * LIABILITY, WHETHER IN AN ACTION OF CONTRACT, TORT OR OTHERWISE, ARISING FROM,
 * OUT OF OR IN CONNECTION WITH THE SOFTWARE OR THE USE OR OTHER DEALINGS IN
 * THE SOFTWARE.
 */
# include <dsn/internal/utils.h>
# include <dsn/internal/env_provider.h>
# include <random>
# include <dsn/internal/singleton.h>
# include <sys/types.h>

# if defined(__linux__)
# include <sys/syscall.h>
# elif defined(__FreeBSD__)
# include <sys/thr.h>
# endif

# define __TITLE__ "dsn.utils"

namespace dsn {
    namespace utils {

        int get_current_tid()
        {
# if defined(_WIN32)
            return static_cast<int>(::GetCurrentThreadId());
# elif defined(__linux__)
            //return static_cast<int>(gettid());
            return static_cast<int>(syscall(SYS_gettid));
# elif defined(__FreeBSD__)
            long lwpid;
<<<<<<< HEAD
            thr_self( &lwpid );
=======
            thr_self(&lwpid);
>>>>>>> 4e0cf435
            return static_cast<int>(lwpid);
# else
# error not implemented yet
# endif 
        }

        std::string get_last_component(const std::string& input, char splitters[])
        {
            int index = -1;
            char* s = splitters;

            while (*s != 0)
            {
                auto pos = input.find_last_of(*s);
                if (pos != std::string::npos && (static_cast<int>(pos) > index))
                    index = static_cast<int>(pos);
                s++;
            }

            if (index != -1)
                return input.substr(index + 1);
            else
                return "";
        }

        void split_args(const char* args, __out_param std::vector<std::string>& sargs, char splitter)
        {
            sargs.clear();

            std::string v(args);

            int lastPos = 0;
            while (true)
            {
                auto pos = v.find(splitter, lastPos);
                if (pos != std::string::npos)
                {
                    std::string s = v.substr(lastPos, pos - lastPos);
                    if (s.length() > 0)
                    {
                        std::string s2 = trim_string((char*)s.c_str());
                        if (s2.length() > 0)
                            sargs.push_back(s2);
                    }
                    lastPos = static_cast<int>(pos + 1);
                }
                else
                {
                    std::string s = v.substr(lastPos);
                    if (s.length() > 0)
                    {
                        std::string s2 = trim_string((char*)s.c_str());
                        if (s2.length() > 0)
                            sargs.push_back(s2);
                    }
                    break;
                }
            }
        }
        void split_args(const char* args, __out_param std::list<std::string>& sargs, char splitter)
        {
            sargs.clear();

            std::string v(args);

            int lastPos = 0;
            while (true)
            {
                auto pos = v.find(splitter, lastPos);
                if (pos != std::string::npos)
                {
                    std::string s = v.substr(lastPos, pos - lastPos);
                    if (s.length() > 0)
                    {
                        std::string s2 = trim_string((char*)s.c_str());
                        if (s2.length() > 0)
                            sargs.push_back(s2);
                    }
                    lastPos = static_cast<int>(pos + 1);
                }
                else
                {
                    std::string s = v.substr(lastPos);
                    if (s.length() > 0)
                    {
                        std::string s2 = trim_string((char*)s.c_str());
                        if (s2.length() > 0)
                            sargs.push_back(s2);
                    }
                    break;
                }
            }
        }

        char* trim_string(char* s)
        {
            while (*s != '\0' && (*s == ' ' || *s == '\t')) { s++; }
            char* r = s;
            s += strlen(s);
            while (s >= r && (*s == '\0' || *s == ' ' || *s == '\t' || *s == '\r' || *s == '\n')) { *s = '\0';  s--; }
            return r;
        }

        class random64_generator : public singleton<random64_generator>
        {
        public:
            random64_generator()
                : _rng(std::random_device()())
            {
            }

            uint64_t next()
            {
                return _dist(_rng);
            }

        private:
            std::default_random_engine _rng;
            std::uniform_int_distribution<uint64_t> _dist;
        };


        uint64_t get_random64()
        {
            return random64_generator::instance().next();
        }

        uint64_t get_random64_pseudo()
        {
            uint64_t v = ((uint64_t)std::rand());
            v *= ((uint64_t)std::rand());
            v *= ((uint64_t)std::rand());
            v *= ((uint64_t)std::rand());
            v *= ((uint64_t)std::rand());
            v ^= ((uint64_t)std::rand());
            return v;
        }


        uint64_t get_current_physical_time_ns()
        {
            return env_provider::get_current_physical_time_ns();
        }

        void time_ms_to_string(uint64_t ts_ms, char* str)
        {
            auto hr = static_cast<uint32_t>(ts_ms / (60ULL * 60ULL * 1000ULL) % 24);
            auto min = static_cast<uint32_t>(ts_ms / (60ULL * 1000ULL) % 60);
            auto sc = static_cast<uint32_t>(ts_ms / (1000ULL) % 60);
            auto ms = static_cast<uint32_t>(ts_ms % 1000);

            sprintf(str, "%02u:%02u:%02u.%03u", hr, min, sc, ms);
        }
    }
}

namespace  dsn 
{

    binary_reader::binary_reader(blob& blob)
    {
        _blob = blob;
        _size = blob.length();
        _ptr = blob.data();
        _remaining_size = _size;
    }

    int binary_reader::read(__out_param std::string& s)
    {
        int len;
        if (0 == read(len))
            return 0;
    
        s.resize(len, 0);

        if (len > 0)
        {
            int x = read((char*)&s[0], len);
            return x == 0 ? x : (x + sizeof(len));
        }
        else
        {
            return static_cast<int>(sizeof(len));
        }        
    }

    int binary_reader::read(blob& blob)
    {
        int len;
        if (0 == read(len))
            return 0;

        if (len <= get_remaining_size())
        {
            blob = _blob.range(static_cast<int>(_ptr - _blob.data()), len);
            _ptr += len;
            _remaining_size -= len;
            return len + sizeof(len);
        }
        else
        {
            dwarn("read beyond the end of buffer");
            return 0;
        }
    }

    int binary_reader::read(char* buffer, int sz)
    {
        if (sz <= get_remaining_size())
        {
            memcpy((void*)buffer, _ptr, sz);
            _ptr += sz;
            _remaining_size -= sz;
            return sz;
        }
        else
        {
            dwarn("read beyond the end of buffer");
            return 0;
        }
    }

    bool binary_reader::next(const void** data, int* size)
    {
        if (get_remaining_size() > 0)
        {
            *data = (const void*)_ptr;
            *size = _remaining_size;

            _ptr += _remaining_size;
            _remaining_size = 0;
            return true;
        }
        else
            return false;
    }

    bool binary_reader::backup(int count)
    {
        if (count <= static_cast<int>(_ptr - _blob.data()))
        {
            _ptr -= count;
            _remaining_size += count;
            return true;
        }
        else
            return false;
    }

    bool binary_reader::skip(int count)
    {
        if (count <= get_remaining_size())
        {
            _ptr += count;
            _remaining_size -= count;
            return true;
        }
        else
        {
            dwarn("read beyond the end of buffer");
            return false;
        }
    }

    int binary_writer::_reserved_size_per_buffer_static = 256;                

    binary_writer::binary_writer(int reserveBufferSize)
    {
        _total_size = 0;

        _buffers.reserve(1);
        _data.reserve(1);

        _cur_pos = -1;
        _cur_is_placeholder = false;

        _reserved_size_per_buffer = (reserveBufferSize == 0) ? _reserved_size_per_buffer_static : reserveBufferSize;

        create_buffer_and_writer();
    }

    binary_writer::binary_writer(blob& buffer)
    {
        _total_size = 0;

        _buffers.reserve(1);
        _data.reserve(1);

        _cur_pos = -1;
        _cur_is_placeholder = false;

        _reserved_size_per_buffer = _reserved_size_per_buffer_static;

        create_buffer_and_writer(&buffer);
    }

    binary_writer::~binary_writer()
    {
    }

    void binary_writer::create_buffer_and_writer(blob* pBuffer)
    {
        if (pBuffer == nullptr)
        {
            std::shared_ptr<char> ptr((char*)malloc(_reserved_size_per_buffer));
            blob bb(ptr, _reserved_size_per_buffer);
            _buffers.push_back(bb);

            bb._length = 0;
            _data.push_back(bb);
        }
        else
        {
            _buffers.push_back(*pBuffer);

            pBuffer->_length = 0;
            _data.push_back(*pBuffer);
        }

        ++_cur_pos;
    }
        
    uint16_t binary_writer::write_placeholder()
    {
        if (_cur_is_placeholder)
        {
            create_buffer_and_writer();
        }
        _cur_is_placeholder = true;
        return (uint16_t)_cur_pos;
    }

    blob binary_writer::get_buffer() const
    {
        if (_data.size() == 1)
        {
            return _data[0];
        }
        else
        {
            std::shared_ptr<char> bptr((char*)malloc(_total_size));
            blob bb(bptr, _total_size);
            const char* ptr = bb.data();

            for (int i = 0; i < static_cast<int>(_data.size()); i++)
            {
                memcpy((void*)ptr, (const void*)_data[i].data(), (size_t)_data[i].length());
                ptr += _data[i].length();
            }
            return bb;
        }
    }

    void binary_writer::write(const char* buffer, int sz, uint16_t pos /*= 0xffff*/)
    {
        int sz0 = sz;

        if (pos != 0xffff)
        {
            int rem_size = _buffers[pos].length() - _data[pos].length();
            if (sz > rem_size)
            {
                int allocSize = _data[pos].length() + sz;
                std::shared_ptr<char> ptr((char*)malloc(allocSize));
                blob bb(ptr, allocSize);

                memcpy((void*)bb.data(), (const void*)_data[pos].data(), (size_t)_data[pos].length());
                memcpy((void*)(bb.data() + _data[pos].length()), (const void*)buffer, (size_t)sz);

                _buffers[pos] = bb;
                _data[pos] = bb;
            }
            else
            {
                memcpy((void*)(_data[pos].data() + _data[pos].length()), buffer, (size_t)sz);
                _data[pos]._length += sz;
            }
        }
        else
        {
            if (_cur_is_placeholder)
            {
                create_buffer_and_writer();
                _cur_is_placeholder = false;
            }

            pos = (uint16_t)_cur_pos;

            int rem_size = _buffers[pos].length() - _data[pos].length();
            if (rem_size >= sz)
            {
                memcpy((void*)(_data[pos].data() + _data[pos].length()), buffer, (size_t)sz);
                _data[pos]._length += sz;
            }
            else
            {
                memcpy((void*)(_data[pos].data() + _data[pos].length()), buffer, (size_t)rem_size);
                _data[pos]._length += rem_size;

                sz -= rem_size;
                buffer += rem_size;

                int allocSize = _reserved_size_per_buffer;
                if (sz > allocSize)
                    allocSize = sz;

                std::shared_ptr<char> ptr((char*)malloc(allocSize));
                blob bb(ptr, allocSize);
                _buffers.push_back(bb);

                bb._length = 0;
                _data.push_back(bb);

                pos = (uint16_t)(++_cur_pos);

                memcpy((void*)(_data[pos].data() + _data[pos].length()), buffer, (size_t)sz);
                _data[pos]._length += sz;
            }
        }

        _total_size += sz0;
    }

    bool binary_writer::next(void** data, int* size)
    {
        int sz = _buffers[_cur_pos].length() - _data[_cur_pos].length();
        if (sz == 0)
        {
            std::shared_ptr<char> ptr((char*)malloc(_reserved_size_per_buffer));
            blob bb(ptr, _reserved_size_per_buffer);
            _buffers.push_back(bb);

            bb._length = 0;
            _data.push_back(bb);
            ++_cur_pos;

            sz = _reserved_size_per_buffer;
        }

        *size = sz;
        *data = (void*)(_data[_cur_pos].data() + _data[_cur_pos].length());
        _data[_cur_pos]._length += sz;
        _total_size += sz;
        return true;
    }

    bool binary_writer::backup(int count)
    {
        dassert(count <= _data[_cur_pos].length(), "currently we don't support backup before the last buffer's header");
        _data[_cur_pos]._length -= count;
        _total_size -= count;
        return true;
    }
} // end namespace dsn




<|MERGE_RESOLUTION|>--- conflicted
+++ resolved
@@ -49,11 +49,7 @@
             return static_cast<int>(syscall(SYS_gettid));
 # elif defined(__FreeBSD__)
             long lwpid;
-<<<<<<< HEAD
-            thr_self( &lwpid );
-=======
             thr_self(&lwpid);
->>>>>>> 4e0cf435
             return static_cast<int>(lwpid);
 # else
 # error not implemented yet
