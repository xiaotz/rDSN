<?php
require_once($argv[1]); // type.php
require_once($argv[2]); // program.php
$file_prefix = $argv[3];
$idl_type = $argv[4];
?>
# pragma once
# include <dsn/service_api_cpp.h>

//
// uncomment the following line if you want to use 
// data encoding/decoding from the original tool instead of rDSN
// in this case, you need to use these tools to generate
// type files with --gen=cpp etc. options
//
<<<<<<< HEAD
=======
// !!! WARNING: not feasible for replicated service yet!!! 
//
// # define DSN_USE_THRIFT_SERIALIZATION

# ifdef DSN_USE_THRIFT_SERIALIZATION
>>>>>>> 86e4c8f0

# if defined(DSN_USE_THRIFT_SERIALIZATION)

<<<<<<< HEAD
# include "<?=$_PROG->name?>_types.h"
=======
# include "<?=$_PROG->name?>_types.h" 
>>>>>>> 86e4c8f0

# elif defined(DSN_USE_PROTO_SERIALIZATION)

# include "<?=$_PROG->name?>.pb.h"
<<<<<<< HEAD
=======
# include <dsn/cpp/serialization_helper/gproto_helper.h>

<?php } else { ?>
# error not supported idl type <?=$idl_type?> 
<?php } ?>
>>>>>>> 86e4c8f0

# else // use rDSN's data encoding/decoding

<?php
echo $_PROG->get_cpp_namespace_begin().PHP_EOL;

foreach ($_PROG->enums as $em) 
{
    echo "    // ---------- ". $em->name . " -------------". PHP_EOL;
    echo "    enum ". $em->get_cpp_name() .PHP_EOL;
    echo "    {".PHP_EOL;
    foreach ($em->values as $k => $v) {
        echo "        ". $k . " = " .$v ."," .PHP_EOL;
    }
    echo "    };".PHP_EOL;
    echo PHP_EOL;
    echo "    DEFINE_POD_SERIALIZATION(". $em->get_cpp_name() .");".PHP_EOL;
    echo PHP_EOL;
}

foreach ($_PROG->structs as $s) 
{
    echo "    // ---------- ". $s->name . " -------------". PHP_EOL;
    echo "    struct ". $s->get_cpp_name() .PHP_EOL;
    echo "    {".PHP_EOL;
    foreach ($s->fields as $fld) {
        echo "        ". $fld->get_cpp_type() . " " .$fld->name .";" .PHP_EOL;
    }
    echo "    };".PHP_EOL;
    echo PHP_EOL;
    echo "    inline void marshall(::dsn::binary_writer& writer, const ". $s->get_cpp_name() . "& val)".PHP_EOL;
    echo "    {".PHP_EOL;
    foreach ($s->fields as $fld) {
        echo "        marshall(writer, val." .$fld->name .");" .PHP_EOL;
    }
    echo "    }".PHP_EOL;
    echo PHP_EOL;
    echo "    inline void unmarshall(::dsn::binary_reader& reader, /*out*/ ". $s->get_cpp_name() . "& val)".PHP_EOL;
    echo "    {".PHP_EOL;
    foreach ($s->fields as $fld) {
        echo "        unmarshall(reader, val." .$fld->name .");" .PHP_EOL;
    }
    echo "    }".PHP_EOL;
    echo PHP_EOL;
}

echo $_PROG->get_cpp_namespace_end().PHP_EOL;
?>

#endif <|MERGE_RESOLUTION|>--- conflicted
+++ resolved
@@ -13,34 +13,13 @@
 // in this case, you need to use these tools to generate
 // type files with --gen=cpp etc. options
 //
-<<<<<<< HEAD
-=======
-// !!! WARNING: not feasible for replicated service yet!!! 
-//
-// # define DSN_USE_THRIFT_SERIALIZATION
-
-# ifdef DSN_USE_THRIFT_SERIALIZATION
->>>>>>> 86e4c8f0
-
 # if defined(DSN_USE_THRIFT_SERIALIZATION)
 
-<<<<<<< HEAD
 # include "<?=$_PROG->name?>_types.h"
-=======
-# include "<?=$_PROG->name?>_types.h" 
->>>>>>> 86e4c8f0
 
 # elif defined(DSN_USE_PROTO_SERIALIZATION)
 
 # include "<?=$_PROG->name?>.pb.h"
-<<<<<<< HEAD
-=======
-# include <dsn/cpp/serialization_helper/gproto_helper.h>
-
-<?php } else { ?>
-# error not supported idl type <?=$idl_type?> 
-<?php } ?>
->>>>>>> 86e4c8f0
 
 # else // use rDSN's data encoding/decoding
 
